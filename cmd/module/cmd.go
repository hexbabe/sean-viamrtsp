// This package provides the entrypoint for the module
package main

import (
	"context"
	"fmt"
	"log"
	"net/http"

	_ "net/http/pprof"

	"github.com/viam-modules/viamrtsp"
	"go.viam.com/rdk/components/camera"
	"go.viam.com/rdk/module"
)

func main() {
<<<<<<< HEAD
	go func() {
		fmt.Println("sanity checking...")
		log.Println(http.ListenAndServe("0.0.0.0:6060", nil))
	}()
	utils.ContextualMain(mainWithArgs, module.NewLoggerFromArgs("viamrtsp"))
=======
	err := realMain(context.Background())
	if err != nil {
		panic(err)
	}
>>>>>>> ea7f2976
}

func realMain(ctx context.Context) error {
	myMod, err := module.NewModuleFromArgs(ctx)
	if err != nil {
		return err
	}

	for _, model := range viamrtsp.Models {
		err = myMod.AddModelFromRegistry(ctx, camera.API, model)
		if err != nil {
			return err
		}
	}

	err = myMod.Start(ctx)
	defer myMod.Close(ctx)
	if err != nil {
		return err
	}
	<-ctx.Done()
	return nil
}<|MERGE_RESOLUTION|>--- conflicted
+++ resolved
@@ -3,9 +3,6 @@
 
 import (
 	"context"
-	"fmt"
-	"log"
-	"net/http"
 
 	_ "net/http/pprof"
 
@@ -15,18 +12,10 @@
 )
 
 func main() {
-<<<<<<< HEAD
-	go func() {
-		fmt.Println("sanity checking...")
-		log.Println(http.ListenAndServe("0.0.0.0:6060", nil))
-	}()
-	utils.ContextualMain(mainWithArgs, module.NewLoggerFromArgs("viamrtsp"))
-=======
 	err := realMain(context.Background())
 	if err != nil {
 		panic(err)
 	}
->>>>>>> ea7f2976
 }
 
 func realMain(ctx context.Context) error {
